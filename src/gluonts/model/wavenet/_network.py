# Copyright 2018 Amazon.com, Inc. or its affiliates. All Rights Reserved.
#
# Licensed under the Apache License, Version 2.0 (the "License").
# You may not use this file except in compliance with the License.
# A copy of the License is located at
#
#     http://www.apache.org/licenses/LICENSE-2.0
#
# or in the "license" file accompanying this file. This file is distributed
# on an "AS IS" BASIS, WITHOUT WARRANTIES OR CONDITIONS OF ANY KIND, either
# express or implied. See the License for the specific language governing
# permissions and limitations under the License.

# Standard library imports
import math
from typing import List, Optional

# Third-party imports
import mxnet as mx
from mxnet import gluon
from mxnet.gluon import nn

from gluonts.core.component import validated
<<<<<<< HEAD
from gluonts.mx.representation import Representation
from gluonts.distribution import DistributionOutput
from gluonts.support.util import weighted_average
=======
from gluonts.model.common import Tensor

# First-party imports
from gluonts.mx.block.feature import FeatureEmbedder


class LookupValues(gluon.HybridBlock):
    def __init__(self, values: mx.nd.NDArray, **kwargs):
        super().__init__(**kwargs)
        with self.name_scope():
            self.bin_values = self.params.get_constant("bin_values", values)

    def hybrid_forward(self, F, indices, bin_values):
        return F.take(bin_values, indices)
>>>>>>> 9bd876b2


def conv1d(channels, kernel_size, in_channels, use_bias=True, **kwargs):
    """
    Conv1D with better default initialization.
    """
    n = in_channels
    kernel_size = (
        kernel_size if isinstance(kernel_size, list) else [kernel_size]
    )
    for k in kernel_size:
        n *= k
    stdv = 1.0 / math.sqrt(n)
    winit = mx.initializer.Uniform(stdv)
    if use_bias:
        binit = mx.initializer.Uniform(stdv)
    else:
        binit = "zeros"
    return nn.Conv1D(
        channels=channels,
        kernel_size=kernel_size,
        in_channels=in_channels,
        use_bias=use_bias,
        weight_initializer=winit,
        bias_initializer=binit,
        **kwargs,
    )


class CausalDilatedResidue(nn.HybridBlock):
    def __init__(
        self,
        n_residue,
        n_skip,
        dilation,
        return_dense_out,
        kernel_size,
        **kwargs,
    ):
        super().__init__(**kwargs)
        self.n_residue = n_residue
        self.n_skip = n_skip
        self.dilation = dilation
        self.kernel_size = kernel_size
        self.return_dense_out = return_dense_out
        with self.name_scope():
            self.conv_sigmoid = conv1d(
                in_channels=n_residue,
                channels=n_residue,
                kernel_size=kernel_size,
                dilation=dilation,
                activation="sigmoid",
            )
            self.conv_tanh = conv1d(
                in_channels=n_residue,
                channels=n_residue,
                kernel_size=kernel_size,
                dilation=dilation,
                activation="tanh",
            )
            self.skip = conv1d(
                in_channels=n_residue, channels=n_skip, kernel_size=1
            )
            self.residue = (
                conv1d(
                    in_channels=n_residue, channels=n_residue, kernel_size=1
                )
                if self.return_dense_out
                else None
            )

    def hybrid_forward(self, F, x):
        u = self.conv_sigmoid(x) * self.conv_tanh(x)
        s = self.skip(u)
        if not self.return_dense_out:
            return s, F.zeros(shape=(1,))
        output = self.residue(u)
        output = output + F.slice_axis(
            x, begin=(self.kernel_size - 1) * self.dilation, end=None, axis=-1
        )
        return s, output


class WaveNet(nn.HybridBlock):
    def __init__(
        self,
        n_residue: int,
        n_skip: int,
        dilation_depth: int,
        n_stacks: int,
        act_type: str,
        cardinality: List[int],
        embedding_dimension: int,
        pred_length: int,
        input_repr: Representation,
        output_repr: Representation,
        distr_output: DistributionOutput,
        **kwargs,
    ):

        super().__init__(**kwargs)

        self.dilation_depth = dilation_depth
        self.pred_length = pred_length

        self.dilations = WaveNet._get_dilations(
            dilation_depth=dilation_depth, n_stacks=n_stacks
        )
        self.receptive_field = WaveNet.get_receptive_field(
            dilation_depth=dilation_depth, n_stacks=n_stacks
        )
        self.trim_lengths = [
            sum(self.dilations) - sum(self.dilations[: i + 1])
            for i, _ in enumerate(self.dilations)
        ]

        with self.name_scope():
            self.feature_embedder = FeatureEmbedder(
                cardinalities=cardinality,
                embedding_dims=[embedding_dimension for _ in cardinality],
            )

            self.residuals = nn.HybridSequential()
            for i, d in enumerate(self.dilations):
                is_not_last = i + 1 < len(self.dilations)
                self.residuals.add(
                    CausalDilatedResidue(
                        n_residue=n_residue,
                        n_skip=n_skip,
                        dilation=d,
                        return_dense_out=is_not_last,
                        kernel_size=2,
                    )
                )

            std = 1.0 / math.sqrt(n_residue)
            self.conv_project = nn.Conv1D(
                channels=n_residue,
                kernel_size=1,
                use_bias=True,
                weight_initializer=mx.init.Uniform(std),
                bias_initializer="zero",
            )

            self.conv1 = conv1d(
                in_channels=n_skip, channels=n_skip, kernel_size=1
            )

            self.output_act = (
                nn.ELU()
                if act_type == "elu"
                else nn.Activation(activation=act_type)
            )
            self.proj_distr_args = distr_output.get_args_proj()
            self.input_repr = input_repr
            self.output_repr = output_repr
            self.distr_output = distr_output

    @staticmethod
    def _get_dilations(dilation_depth, n_stacks):
        return [2 ** i for i in range(dilation_depth)] * n_stacks

    @staticmethod
    def get_receptive_field(dilation_depth, n_stacks):
        """
        Return the length of the receptive field
        """
        dilations = WaveNet._get_dilations(
            dilation_depth=dilation_depth, n_stacks=n_stacks
        )
        return sum(dilations) + 1

    def is_last_layer(self, i):
        return i + 1 == len(self.dilations)

    def get_full_features(
        self,
        F,
        feat_static_cat: Tensor,
        past_observed_values: Tensor,
        past_time_feat: Tensor,
        future_time_feat: Tensor,
        future_observed_values: Optional[Tensor],
        scale: Tensor,
    ):
        """
        Prepares the inputs for the network by repeating static feature and concatenating it with time features and
        observed value indicator.

        Parameters
        ----------
        F
        feat_static_cat
            Static categorical features: (batch_size, num_cat_features)
        past_observed_values
            Observed value indicator for the past target: (batch_size, receptive_field)
        past_time_feat
            Past time features: (batch_size, num_time_features, receptive_field)
        future_time_feat
            Future time features: (batch_size, num_time_features, pred_length)
        future_observed_values
            Observed value indicator for the future target: (batch_size, pred_length).
            This will be set to all ones, if not provided (e.g., during prediction).
        scale
            scale of the time series: (batch_size, 1)
        Returns
        -------
        Tensor
            A tensor containing all the features ready to be passed through the network.
            Shape: (batch_size, num_features, receptive_field + pred_length)
        """
        embedded_cat = self.feature_embedder(feat_static_cat)
        static_feat = F.concat(embedded_cat, F.log(scale + 1.0), dim=1)
        repeated_static_feat = F.repeat(
            F.expand_dims(static_feat, axis=-1),
            repeats=self.pred_length + self.receptive_field,
            axis=-1,
        )

        if future_observed_values is None:
            future_observed_values = (
                F.slice_axis(future_time_feat, begin=0, end=1, axis=1)
                .squeeze(axis=1)
                .ones_like()
            )
        full_observed = F.expand_dims(
            F.concat(past_observed_values, future_observed_values, dim=-1),
            axis=1,
        )
        full_time_features = F.concat(past_time_feat, future_time_feat, dim=-1)
        full_features = F.concat(
            full_time_features, full_observed, repeated_static_feat, dim=1
        )
        return full_features

    def target_feature_embedding(
        self, F, target, features,
    ):
        """
        Provides a joint embedding for the target and features.

        Parameters
        ----------
        F
        target: (batch_size, sequence_length)
        features: (batch_size, num_features, sequence_length)

        Returns
        -------
        Tensor
            A tensor containing a joint embedding of target and features.
            Shape: (batch_size, n_residue, sequence_length)

        """
        # (batch_size, embed_dim, sequence_length)
        o = F.concat(target, features, dim=1)
        o = self.conv_project(o)
        return o

    def base_net(self, F, inputs, one_step_prediction=False, queues=None):
        """
        Forward pass through the network.

        Parameters
        ----------
        F
        inputs
            Inputs to the network: (batch_size, n_residue, sequence_length)
        one_step_prediction
            Flag indicating whether the network is "unrolled/propagated" one step at a time (prediction phase).
        queues
            Convolutional queues containing past computations. Should be provided if `one_step_prediction` is True.

        Returns
        -------
        Tuple: (Tensor, List)
            A tensor containing the unnormalized outputs of the network. Shape: (batch_size, pred_length, num_bins).
            A list containing the convolutional queues for each layer. The queue corresponding to layer `l` has
            shape: (batch_size, n_residue, 2^l).
        """
        if one_step_prediction:
            assert (
                queues is not None
            ), "Queues must not be empty during prediction phase!"
        skip_outs = []
        queues_next = []
        o = inputs
        for i, d in enumerate(self.dilations):
            skip, o = self.residuals[i](o)
            if one_step_prediction:
                skip_trim = skip
                if not self.is_last_layer(i):
                    q = queues[i]
                    o = F.concat(q, o, num_args=2, dim=-1)
                    queues_next.append(
                        F.slice_axis(o, begin=1, end=None, axis=-1)
                    )
            else:
                skip_trim = F.slice_axis(
                    skip, begin=self.trim_lengths[i], end=None, axis=-1
                )
            skip_outs.append(skip_trim)
        y = sum(skip_outs)
        y = self.output_act(y)
        y = self.conv1(y)
        y = self.output_act(y)
        unnormalized_output = y.swapaxes(1, 2)
        return unnormalized_output, queues_next

    def hybrid_forward(
        self,
        F,
        feat_static_cat: Tensor,
        past_target: Tensor,
        past_observed_values: Tensor,
        past_time_feat: Tensor,
        future_time_feat: Tensor,
        future_target: Tensor,
        future_observed_values: Tensor,
    ) -> Tensor:
        """
        Computes the training loss for the wavenet model.

        Parameters
        ----------
        F
        feat_static_cat
            Static categorical features: (batch_size, num_cat_features)
        past_target
            Past target: (batch_size, receptive_field)
        past_observed_values
            Observed value indicator for the past target: (batch_size, receptive_field)
        past_time_feat
            Past time features: (batch_size, num_time_features, receptive_field)
        future_time_feat
            Future time features: (batch_size, num_time_features, pred_length)
        future_target
            Target on which the loss is computed: (batch_size, pred_length)
        future_observed_values
            Observed value indicator for the future target: (batch_size, pred_length).
        scale
            scale of the time series: (batch_size, 1)

        Returns
        -------
        Tensor
            Returns loss with shape (batch_size,)
        """
        full_target = F.concat(past_target, future_target, dim=-1)
        full_observed = F.concat(
            past_observed_values, future_observed_values, dim=-1
        )

        input_tar_repr, scale, _ = self.input_repr(
            full_target, full_observed, None, []
        )
        input_tar_repr = input_tar_repr.swapaxes(1, 2)
        output_tar_repr, _, _ = self.output_repr(
            full_target, full_observed, None, []
        )

        full_features = self.get_full_features(
            F,
            feat_static_cat=feat_static_cat,
            past_observed_values=past_observed_values,
            past_time_feat=past_time_feat,
            future_time_feat=future_time_feat,
            future_observed_values=future_observed_values,
            scale=scale,
        )
        embedding = self.target_feature_embedding(
            F,
            F.slice_axis(input_tar_repr, begin=0, end=-1, axis=-1),
            F.slice_axis(full_features, begin=1, end=None, axis=-1),
        )
        unnormalized_output, _ = self.base_net(F, embedding)

        distr_args = self.proj_distr_args(unnormalized_output)
        distr = self.distr_output.distribution(distr_args, scale=scale)

        label = F.slice_axis(
            output_tar_repr, begin=self.receptive_field, end=None, axis=-1
        )

        loss_weight = F.slice_axis(
            full_observed, begin=self.receptive_field, end=None, axis=-1
        )

        loss = distr.loss(label)

        weighted_loss = weighted_average(
            F=F, x=loss, weights=loss_weight, axis=1
        )

        return weighted_loss, loss


class WaveNetSampler(WaveNet):
    """
    Runs Wavenet generation in an auto-regressive manner using caching for
    speedup [PKC+16]_.

    Same arguments as WaveNet. In addition

    Parameters
    ----------
    pred_length
        Length of the prediction horizon
    num_samples
        Number of sample paths to generate in parallel in the graph
    temperature
        If set to 1.0 (default), sample according to estimated probabilities, if set to 0.0
        most likely sample at each step is chosen.
    post_transform
        An optional post transform that will be applied to the samples
    """

    @validated()
    def __init__(
        self, num_samples: int, temperature: float = 1.0, **kwargs,
    ):
        """
        Same arguments as WaveNet. In addition
        :param pred_length: prediction length
        :param num_samples: number of sample paths to generate in parallel in the graph
        :param temperature: if set to 1.0 (default), sample according to estimated probabilities
-         if set to 0.0 most likely sample at each step is chosen.
        :param post_transform: An optional post transform that will be applied to the samples.
        """
        super().__init__(**kwargs)
        self.num_samples = num_samples
        self.temperature = temperature

    def get_initial_conv_queues(self, F, past_target, features):
        """
        Build convolutional queues saving intermediate computations.

        Parameters
        ----------
        F
        past_target: (batch_size, receptive_field)
        features: (batch_size, num_features, receptive_field)

        Returns
        -------
        List
            A list containing the convolutional queues for each layer. The queue corresponding to layer `l` has
            shape: (batch_size, n_residue, 2^l).
        """
        o = self.target_feature_embedding(F, past_target, features)

        queues = []
        for i, d in enumerate(self.dilations):
            sz = 1 if d == 2 ** (self.dilation_depth - 1) else d * 2
            _, o = self.residuals[i](o)
            if not self.is_last_layer(i):
                o_chunk = F.slice_axis(o, begin=-sz - 1, end=-1, axis=-1)
            else:
                o_chunk = o
            queues.append(o_chunk)
        return queues

    def hybrid_forward(
        self,
        F,
        feat_static_cat: Tensor,
        past_target: Tensor,
        past_observed_values: Tensor,
        past_time_feat: Tensor,
        future_time_feat: Tensor,
    ) -> Tensor:
        """
        Computes the training loss for the wavenet model.

        Parameters
        ----------
        F
        feat_static_cat
            Static categorical features: (batch_size, num_cat_features)
        past_target
            Past target: (batch_size, receptive_field)
        past_observed_values
            Observed value indicator for the past target: (batch_size, receptive_field)
        past_time_feat
            Past time features: (batch_size, num_time_features, receptive_field)
        future_time_feat
            Future time features: (batch_size, num_time_features, pred_length)
        scale
            scale of the time series: (batch_size, 1)

        Returns
        -------
        Tensor
            Prediction samples with shape (batch_size, num_samples, pred_length)
        """

        def blow_up(u):
            """
            Expand to (batch_size x num_samples)
            """
            return F.repeat(u, repeats=self.num_samples, axis=0)

        input_tar_repr, scale, rep_params_in = self.input_repr(
            past_target, past_observed_values, None, []
        )
        input_tar_repr = input_tar_repr.swapaxes(1, 2)
        _, _, rep_params_out = self.output_repr(
            past_target, past_observed_values, None, []
        )

        full_features = self.get_full_features(
            F,
            feat_static_cat=feat_static_cat,
            past_observed_values=past_observed_values,
            past_time_feat=past_time_feat,
            future_time_feat=future_time_feat,
            future_observed_values=None,
            scale=scale,
        )

        # To compute queues for the first step, we need features from
        # -self.pred_length - self.receptive_field + 1 to -self.pred_length + 1
        features_end_ix = (
            -self.pred_length + 1 if self.pred_length > 1 else None
        )
        queues = self.get_initial_conv_queues(
            F,
            past_target=F.slice_axis(
                input_tar_repr, begin=-self.receptive_field, end=None, axis=-1
            ),
            features=F.slice_axis(
                full_features,
                begin=-self.pred_length - self.receptive_field + 1,
                end=features_end_ix,
                axis=-1,
            ),
        )
        queues = [blow_up(queue) for queue in queues]

        res = F.slice_axis(past_target, begin=-2, end=None, axis=-1)
        res = blow_up(res)
        scale_bu = blow_up(scale)
        for n in range(self.pred_length):
            # Generate one-step ahead predictions. The input consists of target and features
            # corresponding to the last two time steps.
            current_target = F.slice_axis(res, begin=-2, end=None, axis=-1)

            input_tar_repr_loc, _, _ = self.input_repr(
                current_target,
                F.ones_like(current_target),
                scale_bu,
                rep_params_in,
            )
            input_tar_repr_loc = input_tar_repr_loc.swapaxes(1, 2)
            _, _, rep_params = self.output_repr(
                current_target,
                F.ones_like(current_target),
                scale_bu,
                rep_params_out,
            )

            current_features = F.slice_axis(
                full_features,
                begin=self.receptive_field + n - 1,
                end=self.receptive_field + n + 1,
                axis=-1,
            )
            embedding = self.target_feature_embedding(
                F,
                target=input_tar_repr_loc,
                features=blow_up(current_features),
            )

            # (batch_size, 1, num_bins) where 1 corresponds to the time axis.
            unnormalized_outputs, queues = self.base_net(
                F, embedding, one_step_prediction=True, queues=queues
            )
            distr_args = self.proj_distr_args(unnormalized_outputs)
            distr = self.distr_output.distribution(distr_args, scale=scale_bu)

            y = distr.sample()
            y = self.output_repr.post_transform(F, y, scale_bu, rep_params)

            res = F.concat(res, y, num_args=2, dim=-1)
        samples = F.slice_axis(res, begin=-self.pred_length, end=None, axis=-1)
        samples = samples.reshape(
            shape=(-1, self.num_samples, self.pred_length)
        )
        return samples<|MERGE_RESOLUTION|>--- conflicted
+++ resolved
@@ -20,27 +20,13 @@
 from mxnet import gluon
 from mxnet.gluon import nn
 
+# First-party imports
+from gluonts.mx.block.feature import FeatureEmbedder
 from gluonts.core.component import validated
-<<<<<<< HEAD
 from gluonts.mx.representation import Representation
 from gluonts.distribution import DistributionOutput
 from gluonts.support.util import weighted_average
-=======
 from gluonts.model.common import Tensor
-
-# First-party imports
-from gluonts.mx.block.feature import FeatureEmbedder
-
-
-class LookupValues(gluon.HybridBlock):
-    def __init__(self, values: mx.nd.NDArray, **kwargs):
-        super().__init__(**kwargs)
-        with self.name_scope():
-            self.bin_values = self.params.get_constant("bin_values", values)
-
-    def hybrid_forward(self, F, indices, bin_values):
-        return F.take(bin_values, indices)
->>>>>>> 9bd876b2
 
 
 def conv1d(channels, kernel_size, in_channels, use_bias=True, **kwargs):
