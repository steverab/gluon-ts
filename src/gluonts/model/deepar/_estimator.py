# Copyright 2018 Amazon.com, Inc. or its affiliates. All Rights Reserved.
#
# Licensed under the Apache License, Version 2.0 (the "License").
# You may not use this file except in compliance with the License.
# A copy of the License is located at
#
#     http://www.apache.org/licenses/LICENSE-2.0
#
# or in the "license" file accompanying this file. This file is distributed
# on an "AS IS" BASIS, WITHOUT WARRANTIES OR CONDITIONS OF ANY KIND, either
# express or implied. See the License for the specific language governing
# permissions and limitations under the License.

# Standard library imports
import numpy as np
from typing import List, Optional

# Third-party imports
from mxnet.gluon import HybridBlock

# First-party imports
from gluonts.core.component import DType, validated
from gluonts.dataset.common import Dataset
from gluonts.dataset.field_names import FieldName
from gluonts.dataset.stat import calculate_dataset_statistics
from gluonts.distribution import DistributionOutput, StudentTOutput
from gluonts.model.estimator import GluonEstimator
from gluonts.model.predictor import Predictor, RepresentableBlockPredictor
from gluonts.support.util import copy_parameters
from gluonts.time_feature import (
    TimeFeature,
    time_features_from_frequency_str,
    get_lags_for_frequency,
)
from gluonts.trainer import Trainer
from gluonts.transform import (
    AddAgeFeature,
    AddObservedValuesIndicator,
    AddTimeFeatures,
    AsNumpyArray,
    Chain,
    ExpectedNumInstanceSampler,
    InstanceSplitter,
    RemoveFields,
    SetField,
    Transformation,
    VstackFeatures,
)
<<<<<<< HEAD
from gluonts.representation import (
    Representation,
    MeanScaling,
    DimExpansion,
    RepresentationChain,
=======
from gluonts.transform.feature import (
    MissingValueImputation,
    DummyValueImputation,
>>>>>>> a6767ff8
)

# Relative imports
from ._network import DeepARPredictionNetwork, DeepARTrainingNetwork


class DeepAREstimator(GluonEstimator):
    """
    Construct a DeepAR estimator.

    This implements an RNN-based model, close to the one described in
    [SFG17]_.

    *Note:* the code of this model is unrelated to the implementation behind
    `SageMaker's DeepAR Forecasting Algorithm
    <https://docs.aws.amazon.com/sagemaker/latest/dg/deepar.html>`_.

    Parameters
    ----------
    freq
        Frequency of the data to train on and predict
    prediction_length
        Length of the prediction horizon
    trainer
        Trainer object to be used (default: Trainer())
    context_length
        Number of steps to unroll the RNN for before computing predictions
        (default: None, in which case context_length = prediction_length)
    num_layers
        Number of RNN layers (default: 2)
    num_cells
        Number of RNN cells for each layer (default: 40)
    cell_type
        Type of recurrent cells to use (available: 'lstm' or 'gru';
        default: 'lstm')
    dropout_rate
        Dropout regularization parameter (default: 0.1)
    use_feat_dynamic_real
        Whether to use the ``feat_dynamic_real`` field from the data
        (default: False)
    use_feat_static_cat
        Whether to use the ``feat_static_cat`` field from the data
        (default: False)
    use_feat_static_real
        Whether to use the ``feat_static_real`` field from the data
        (default: False)
    cardinality
        Number of values of each categorical feature.
        This must be set if ``use_feat_static_cat == True`` (default: None)
    embedding_dimension
        Dimension of the embeddings for categorical features
        (default: [min(50, (cat+1)//2) for cat in cardinality])
    input_repr
        Representation for the model inputs.
        (default: DimExpansion(MeanScaling()))
    output_repr
        Representation for the model outputs.
        (default: Representation())
    distr_output
        Distribution to use to evaluate observations and sample predictions
        (default: StudentTOutput())
    lags_seq
        Indices of the lagged target values to use as inputs of the RNN
        (default: None, in which case these are automatically determined
        based on freq)
    time_features
        Time features to use as inputs of the RNN (default: None, in which
        case these are automatically determined based on freq)
    num_parallel_samples
        Number of evaluation samples per time series to increase parallelism during inference.
        This is a model optimization that does not affect the accuracy (default: 100)
    imputation_method
        One of the methods from ImputationStrategy
    """

    @validated()
    def __init__(
        self,
        freq: str,
        prediction_length: int,
        trainer: Trainer = Trainer(),
        context_length: Optional[int] = None,
        num_layers: int = 2,
        num_cells: int = 40,
        cell_type: str = "lstm",
        dropout_rate: float = 0.1,
        use_feat_dynamic_real: bool = False,
        use_feat_static_cat: bool = False,
        use_feat_static_real: bool = False,
        cardinality: Optional[List[int]] = None,
        embedding_dimension: Optional[List[int]] = None,
        input_repr: Representation = RepresentationChain(
            chain=[MeanScaling(), DimExpansion()]
        ),
        output_repr: Representation = Representation(),
        distr_output: DistributionOutput = StudentTOutput(),
        lags_seq: Optional[List[int]] = None,
        time_features: Optional[List[TimeFeature]] = None,
        num_parallel_samples: int = 100,
        imputation_method: Optional[MissingValueImputation] = None,
        dtype: DType = np.float32,
    ) -> None:
        super().__init__(trainer=trainer, dtype=dtype)

        assert (
            prediction_length > 0
        ), "The value of `prediction_length` should be > 0"
        assert (
            context_length is None or context_length > 0
        ), "The value of `context_length` should be > 0"
        assert num_layers > 0, "The value of `num_layers` should be > 0"
        assert num_cells > 0, "The value of `num_cells` should be > 0"
        assert dropout_rate >= 0, "The value of `dropout_rate` should be >= 0"
        assert (cardinality and use_feat_static_cat) or (
            not (cardinality or use_feat_static_cat)
        ), "You should set `cardinality` if and only if `use_feat_static_cat=True`"
        assert cardinality is None or all(
            [c > 0 for c in cardinality]
        ), "Elements of `cardinality` should be > 0"
        assert embedding_dimension is None or all(
            [e > 0 for e in embedding_dimension]
        ), "Elements of `embedding_dimension` should be > 0"
        assert (
            num_parallel_samples > 0
        ), "The value of `num_parallel_samples` should be > 0"

        self.freq = freq
        self.context_length = (
            context_length if context_length is not None else prediction_length
        )
        self.prediction_length = prediction_length
        self.input_repr = input_repr
        self.output_repr = output_repr
        self.distr_output = distr_output
        self.distr_output.dtype = dtype
        self.num_layers = num_layers
        self.num_cells = num_cells
        self.cell_type = cell_type
        self.dropout_rate = dropout_rate
        self.use_feat_dynamic_real = use_feat_dynamic_real
        self.use_feat_static_cat = use_feat_static_cat
        self.use_feat_static_real = use_feat_static_real
        self.cardinality = (
            cardinality if cardinality and use_feat_static_cat else [1]
        )
        self.embedding_dimension = (
            embedding_dimension
            if embedding_dimension is not None
            else [min(50, (cat + 1) // 2) for cat in self.cardinality]
        )
        self.lags_seq = (
            lags_seq
            if lags_seq is not None
            else get_lags_for_frequency(freq_str=freq)
        )
        self.time_features = (
            time_features
            if time_features is not None
            else time_features_from_frequency_str(self.freq)
        )

        self.history_length = self.context_length + max(self.lags_seq)

        self.num_parallel_samples = num_parallel_samples

        self.imputation_method = (
            imputation_method
            if imputation_method is not None
            else DummyValueImputation(self.distr_output.value_in_support)
        )

    @classmethod
    def derive_auto_fields(cls, train_iter):
        stats = calculate_dataset_statistics(train_iter)

        return {
            "use_feat_dynamic_real": stats.num_feat_dynamic_real > 0,
            "use_feat_static_cat": bool(stats.feat_static_cat),
            "cardinality": [len(cats) for cats in stats.feat_static_cat],
        }

    def train(
        self,
        training_data: Dataset,
        validation_data: Optional[Dataset] = None,
        num_workers: Optional[int] = None,
        num_prefetch: Optional[int] = None,
        **kwargs,
    ) -> Predictor:
        self.input_repr.initialize_from_dataset(training_data)
        self.output_repr.initialize_from_dataset(training_data)
        return super().train(training_data)

    def create_transformation(self) -> Transformation:
        remove_field_names = [FieldName.FEAT_DYNAMIC_CAT]
        if not self.use_feat_static_real:
            remove_field_names.append(FieldName.FEAT_STATIC_REAL)
        if not self.use_feat_dynamic_real:
            remove_field_names.append(FieldName.FEAT_DYNAMIC_REAL)

        return Chain(
            [RemoveFields(field_names=remove_field_names)]
            + (
                [SetField(output_field=FieldName.FEAT_STATIC_CAT, value=[0.0])]
                if not self.use_feat_static_cat
                else []
            )
            + (
                [
                    SetField(
                        output_field=FieldName.FEAT_STATIC_REAL, value=[0.0]
                    )
                ]
                if not self.use_feat_static_real
                else []
            )
            + [
                AsNumpyArray(
                    field=FieldName.FEAT_STATIC_CAT,
                    expected_ndim=1,
                    dtype=self.dtype,
                ),
                AsNumpyArray(
                    field=FieldName.FEAT_STATIC_REAL,
                    expected_ndim=1,
                    dtype=self.dtype,
                ),
                AsNumpyArray(
                    field=FieldName.TARGET,
                    # in the following line, we add 1 for the time dimension
                    expected_ndim=1 + len(self.distr_output.event_shape),
                    dtype=self.dtype,
                ),
                AddObservedValuesIndicator(
                    target_field=FieldName.TARGET,
                    output_field=FieldName.OBSERVED_VALUES,
                    dtype=self.dtype,
                    imputation_method=self.imputation_method,
                ),
                AddTimeFeatures(
                    start_field=FieldName.START,
                    target_field=FieldName.TARGET,
                    output_field=FieldName.FEAT_TIME,
                    time_features=self.time_features,
                    pred_length=self.prediction_length,
                ),
                AddAgeFeature(
                    target_field=FieldName.TARGET,
                    output_field=FieldName.FEAT_AGE,
                    pred_length=self.prediction_length,
                    log_scale=True,
                    dtype=self.dtype,
                ),
                VstackFeatures(
                    output_field=FieldName.FEAT_TIME,
                    input_fields=[FieldName.FEAT_TIME, FieldName.FEAT_AGE]
                    + (
                        [FieldName.FEAT_DYNAMIC_REAL]
                        if self.use_feat_dynamic_real
                        else []
                    ),
                ),
                InstanceSplitter(
                    target_field=FieldName.TARGET,
                    is_pad_field=FieldName.IS_PAD,
                    start_field=FieldName.START,
                    forecast_start_field=FieldName.FORECAST_START,
                    train_sampler=ExpectedNumInstanceSampler(num_instances=1),
                    past_length=self.history_length,
                    future_length=self.prediction_length,
                    time_series_fields=[
                        FieldName.FEAT_TIME,
                        FieldName.OBSERVED_VALUES,
                    ],
                    dummy_value=self.distr_output.value_in_support,
                ),
            ]
        )

    def create_training_network(self) -> DeepARTrainingNetwork:
        return DeepARTrainingNetwork(
            num_layers=self.num_layers,
            num_cells=self.num_cells,
            cell_type=self.cell_type,
            history_length=self.history_length,
            context_length=self.context_length,
            prediction_length=self.prediction_length,
            input_repr=self.input_repr,
            output_repr=self.output_repr,
            distr_output=self.distr_output,
            dropout_rate=self.dropout_rate,
            cardinality=self.cardinality,
            embedding_dimension=self.embedding_dimension,
            lags_seq=self.lags_seq,
            dtype=self.dtype,
        )

    def create_predictor(
        self, transformation: Transformation, trained_network: HybridBlock
    ) -> Predictor:
        prediction_network = DeepARPredictionNetwork(
            num_parallel_samples=self.num_parallel_samples,
            num_layers=self.num_layers,
            num_cells=self.num_cells,
            cell_type=self.cell_type,
            history_length=self.history_length,
            context_length=self.context_length,
            prediction_length=self.prediction_length,
            input_repr=self.input_repr,
            output_repr=self.output_repr,
            distr_output=self.distr_output,
            dropout_rate=self.dropout_rate,
            cardinality=self.cardinality,
            embedding_dimension=self.embedding_dimension,
            lags_seq=self.lags_seq,
            dtype=self.dtype,
        )

        copy_parameters(trained_network, prediction_network)

        return RepresentableBlockPredictor(
            input_transform=transformation,
            prediction_net=prediction_network,
            batch_size=self.trainer.batch_size,
            freq=self.freq,
            prediction_length=self.prediction_length,
            ctx=self.trainer.ctx,
            dtype=self.dtype,
        )<|MERGE_RESOLUTION|>--- conflicted
+++ resolved
@@ -46,17 +46,15 @@
     Transformation,
     VstackFeatures,
 )
-<<<<<<< HEAD
 from gluonts.representation import (
     Representation,
     MeanScaling,
     DimExpansion,
     RepresentationChain,
-=======
+)
 from gluonts.transform.feature import (
     MissingValueImputation,
     DummyValueImputation,
->>>>>>> a6767ff8
 )
 
 # Relative imports
