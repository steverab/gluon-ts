--- conflicted
+++ resolved
@@ -49,7 +49,6 @@
 from gluonts.representation import (
     Representation,
     MeanScaling,
-    NOPScaling,
     DimExpansion,
     RepresentationChain,
 )
@@ -109,7 +108,7 @@
         (default: DimExpansion(MeanScaling()))
     output_repr
         Representation for the model outputs.
-        (default: NOPScaling())
+        (default: Representation())
     distr_output
         Distribution to use to evaluate observations and sample predictions
         (default: StudentTOutput())
@@ -144,7 +143,7 @@
         input_repr: Representation = RepresentationChain(
             chain=[MeanScaling(), DimExpansion()]
         ),
-        output_repr: Representation = NOPScaling(),
+        output_repr: Representation = Representation(),
         distr_output: DistributionOutput = StudentTOutput(),
         lags_seq: Optional[List[int]] = None,
         time_features: Optional[List[TimeFeature]] = None,
@@ -214,7 +213,16 @@
 
         self.num_parallel_samples = num_parallel_samples
 
-<<<<<<< HEAD
+    @classmethod
+    def derive_auto_fields(cls, train_iter):
+        stats = calculate_dataset_statistics(train_iter)
+
+        return {
+            "use_feat_dynamic_real": stats.num_feat_dynamic_real > 0,
+            "use_feat_static_cat": bool(stats.feat_static_cat),
+            "cardinality": [len(cats) for cats in stats.feat_static_cat],
+        }
+
     def train(
         self,
         training_data: Dataset,
@@ -226,17 +234,6 @@
         self.input_repr.initialize_from_dataset(training_data)
         self.output_repr.initialize_from_dataset(training_data)
         return super().train(training_data)
-=======
-    @classmethod
-    def derive_auto_fields(cls, train_iter):
-        stats = calculate_dataset_statistics(train_iter)
-
-        return {
-            "use_feat_dynamic_real": stats.num_feat_dynamic_real > 0,
-            "use_feat_static_cat": bool(stats.feat_static_cat),
-            "cardinality": [len(cats) for cats in stats.feat_static_cat],
-        }
->>>>>>> d81aa478
 
     def create_transformation(self) -> Transformation:
         remove_field_names = [FieldName.FEAT_DYNAMIC_CAT]
