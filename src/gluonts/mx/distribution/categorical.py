--- conflicted
+++ resolved
@@ -40,18 +40,10 @@
     """
 
     @validated()
-<<<<<<< HEAD
-    def __init__(self, log_probs: Tensor, num_cats: int, F=None) -> None:
+    def __init__(self, log_probs: Tensor, num_cats: int) -> None:
         super().__init__()
         self.log_probs = log_probs
         self.num_cats = num_cats
-        self.F = F if F else getF(log_probs)
-=======
-    def __init__(self, log_probs: Tensor) -> None:
-        super().__init__()
-        self.log_probs = log_probs
-        self.num_cats = self.log_probs.shape[-1]
->>>>>>> 2e415ba2
         self.cats = self.F.arange(self.num_cats)
         self._probs = None
 
